--- conflicted
+++ resolved
@@ -15,37 +15,9 @@
   },
   {
    "cell_type": "code",
-<<<<<<< HEAD
-   "execution_count": 1,
-   "metadata": {},
-   "outputs": [
-    {
-     "name": "stdout",
-     "output_type": "stream",
-     "text": [
-      "***  klampt.vis: using Qt5 as the visualization backend  ***\n"
-     ]
-    },
-    {
-     "data": {
-      "application/vnd.jupyter.widget-view+json": {
-       "model_id": "a179823a61864773b0478919c0a7d7f7",
-       "version_major": 2,
-       "version_minor": 0
-      },
-      "text/plain": [
-       "KlamptWidget(scene={'metadata': {'version': 4.4, 'type': 'Object', 'fullscene': True, 'generator': 'Klampt thr…"
-      ]
-     },
-     "metadata": {},
-     "output_type": "display_data"
-    }
-   ],
-=======
-   "execution_count": null,
-   "metadata": {},
-   "outputs": [],
->>>>>>> c7209b40
+   "execution_count": null,
+   "metadata": {},
+   "outputs": [],
    "source": [
     "#Python 2/3 compatibility\n",
     "from __future__ import print_function,division\n",
@@ -192,11 +164,7 @@
    "name": "python",
    "nbconvert_exporter": "python",
    "pygments_lexer": "ipython3",
-<<<<<<< HEAD
-   "version": "3.7.3"
-=======
    "version": "3.5.2"
->>>>>>> c7209b40
   },
   "latex_envs": {
    "LaTeX_envs_menu_present": true,
